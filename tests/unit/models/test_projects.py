# -*- Mode:Python; indent-tabs-mode:nil; tab-width:4 -*-
#
# Copyright 2022-2024 Canonical Ltd.
#
# This program is free software: you can redistribute it and/or modify
# it under the terms of the GNU General Public License version 3 as
# published by the Free Software Foundation.
#
# This program is distributed in the hope that it will be useful,
# but WITHOUT ANY WARRANTY; without even the implied warranty of
# MERCHANTABILITY or FITNESS FOR A PARTICULAR PURPOSE.  See the
# GNU General Public License for more details.
#
# You should have received a copy of the GNU General Public License
# along with this program.  If not, see <http://www.gnu.org/licenses/>.

import itertools
from typing import Any, Dict, cast

import pydantic
import pytest
from craft_application.errors import CraftValidationError
from craft_application.models import BuildInfo, UniqueStrList
from craft_providers.bases import BaseName

import snapcraft.models
from snapcraft import const, errors, providers
from snapcraft.models import (
    MANDATORY_ADOPTABLE_FIELDS,
    Architecture,
    ComponentProject,
    ContentPlug,
    GrammarAwareProject,
    Hook,
    Platform,
    Project,
)
from snapcraft.models.project import apply_root_packages
from snapcraft.utils import get_host_architecture

# required project data for core24 snaps
CORE24_DATA = {"base": "core24", "grade": "devel"}


@pytest.fixture
def project_yaml_data():
    def _project_yaml_data(
        *, name: str = "name", version: str = "0.1", summary: str = "summary", **kwargs
    ) -> Dict[str, Any]:
        return {
            "name": name,
            "version": version,
            "base": "core22",
            "summary": summary,
            "description": "description",
            "grade": "stable",
            "confinement": "strict",
            "parts": {},
            **kwargs,
        }

    yield _project_yaml_data


@pytest.fixture
def app_yaml_data(project_yaml_data):
    def _app_yaml_data(**kwargs) -> Dict[str, Any]:
        data = project_yaml_data()
        data["apps"] = {"app1": {"command": "/bin/true", **kwargs}}
        return data

    yield _app_yaml_data


@pytest.fixture
def socket_yaml_data(app_yaml_data):
    def _socket_yaml_data(**kwargs) -> Dict[str, Any]:
        data = app_yaml_data()
        data["apps"]["app1"]["sockets"] = {"socket1": {**kwargs}}
        return data

    yield _socket_yaml_data


class TestProjectDefaults:
    """Ensure unspecified items have the correct default value."""

    def test_project_defaults(self, project_yaml_data):
        project = Project.unmarshal(project_yaml_data())

        assert project.build_base == project.base
        assert project.compression == "xz"
        assert project.contact is None
        assert project.donation is None
        assert project.issues is None
        assert project.source_code is None
        assert project.website is None
        assert project.type is None
        assert project.icon is None
        assert project.layout is None
        assert project.license is None
        assert project.package_repositories is None
        assert project.assumes == []
        assert project.hooks is None
        assert project.passthrough is None
        assert project.apps is None
        assert project.plugs is None
        assert project.slots is None
        assert project.epoch is None
        assert project.environment is None
        assert project.adopt_info is None
        assert project.architectures == [
            Architecture(
                build_on=cast(UniqueStrList, [get_host_architecture()]),
                build_for=cast(UniqueStrList, [get_host_architecture()]),
            )
        ]
        assert project.ua_services is None
        assert project.system_usernames is None
        assert project.provenance is None
        assert project.components is None

    def test_app_defaults(self, project_yaml_data):
        data = project_yaml_data(apps={"app1": {"command": "/bin/true"}})
        project = Project.unmarshal(data)
        assert project.apps is not None

        app = project.apps["app1"]
        assert app is not None

        assert app.command == "/bin/true"
        assert app.autostart is None
        assert app.common_id is None
        assert app.bus_name is None
        assert app.completer is None
        assert app.stop_command is None
        assert app.post_stop_command is None
        assert app.start_timeout is None
        assert app.stop_timeout is None
        assert app.watchdog_timeout is None
        assert app.reload_command is None
        assert app.restart_delay is None
        assert app.timer is None
        assert app.daemon is None
        assert app.after == []
        assert app.before == []
        assert app.refresh_mode is None
        assert app.stop_mode is None
        assert app.restart_condition is None
        assert app.install_mode is None
        assert app.slots is None
        assert app.plugs is None
        assert app.aliases is None
        assert app.environment is None
        assert app.command_chain == []


class TestProjectValidation:
    """Validate top-level project items."""

    @pytest.mark.parametrize("field", ["name", "confinement", "parts"])
    def test_mandatory_fields(self, field, project_yaml_data):
        data = project_yaml_data()
        data.pop(field)
        error = f"field {field!r} required in top-level configuration"
        with pytest.raises(errors.ProjectValidationError, match=error):
            Project.unmarshal(data)

    @pytest.mark.parametrize(
        "snap_type,requires_base",
        [
            ("app", True),
            ("gadget", True),
            ("base", False),
            ("kernel", False),
            ("snapd", False),
        ],
    )
    def test_mandatory_base(self, snap_type, requires_base, project_yaml_data):
        data = project_yaml_data(type=snap_type)
        data.pop("base")

        if requires_base:
            error = "Snap base must be declared when type is not"
            with pytest.raises(errors.ProjectValidationError, match=error):
                Project.unmarshal(data)
        else:
            project = Project.unmarshal(data)
            assert project.base is None

    def test_mandatory_adoptable_fields_definition(self):
        assert MANDATORY_ADOPTABLE_FIELDS == (
            "version",
            "summary",
            "description",
        )

    @pytest.mark.parametrize("field", MANDATORY_ADOPTABLE_FIELDS)
    def test_adoptable_fields(self, field, project_yaml_data):
        data = project_yaml_data()
        data.pop(field)
        error = f"Required field '{field}' is not set and 'adopt-info' not used."
        with pytest.raises(errors.ProjectValidationError, match=error):
            Project.unmarshal(data)

    @pytest.mark.parametrize("field", MANDATORY_ADOPTABLE_FIELDS)
    def test_adoptable_field_not_required(self, field, project_yaml_data):
        data = project_yaml_data()
        data.pop(field)
        data["adopt-info"] = "part1"
        project = Project.unmarshal(data)
        assert getattr(project, field) is None

    @pytest.mark.parametrize("field", MANDATORY_ADOPTABLE_FIELDS)
    def test_adoptable_field_assignment(self, field, project_yaml_data):
        data = project_yaml_data()
        data["adopt-info"] = "part1"
        project = Project.unmarshal(data)
        setattr(project, field, None)

    @pytest.mark.parametrize(
        "name",
        [
            "name",
            "name-with-dashes",
            "name0123",
            "0123name",
            "a234567890123456789012345678901234567890",
        ],
    )
    def test_project_name_valid(self, name, project_yaml_data):
        project = Project.unmarshal(project_yaml_data(name=name))
        assert project.name == name

    @pytest.mark.parametrize(
        "name,error",
        [
            ("name_with_underscores", "Snap names can only use"),
            ("name-with-UPPERCASE", "Snap names can only use"),
            ("name with spaces", "Snap names can only use"),
            ("-name-starts-with-hyphen", "Snap names cannot start with a hyphen"),
            ("name-ends-with-hyphen-", "Snap names cannot end with a hyphen"),
            ("name-has--two-hyphens", "Snap names cannot have two hyphens in a row"),
            ("123456", "Snap names can only use"),
            (
                "a2345678901234567890123456789012345678901",
                "ensure this value has at most 40 characters",
            ),
        ],
    )
    def test_project_name_invalid(self, name, error, project_yaml_data):
        with pytest.raises(errors.ProjectValidationError, match=error):
            Project.unmarshal(project_yaml_data(name=name))

    @pytest.mark.parametrize(
        "version",
        [
            "1",
            "1.0",
            "1.0.1-5.2~build0.20.04:1+1A",
            "git",
            "1~",
            "1+",
            "x" * 32,
        ],
    )
    def test_project_version_valid(self, version, project_yaml_data):
        project = Project.unmarshal(project_yaml_data(version=version))
        assert project.version == version

    def test_project_version_invalid(self, project_yaml_data):
        # We only test one invalid version as this model is inherited
        # from Craft Application.
        with pytest.raises(errors.ProjectValidationError) as raised:

            Project.unmarshal(project_yaml_data(version="1=1"))

        assert str(raised.value) == (
            "Bad snapcraft.yaml content:\n- string does not match regex "
            '"^[a-zA-Z0-9](?:[a-zA-Z0-9:.+~-]*[a-zA-Z0-9+~])?$" '
            "(in field 'version')"
        )

    @pytest.mark.parametrize(
        "snap_type",
        ["app", "gadget", "kernel", "snapd", "base", "_invalid"],
    )
    def test_project_type(self, snap_type, project_yaml_data):
        data = project_yaml_data(type=snap_type)
        if snap_type in ["base", "kernel", "snapd"]:
            data.pop("base")

        if snap_type != "_invalid":
            project = Project.unmarshal(data)
            assert project.type == snap_type
        else:
            error = ".*unexpected value; permitted: 'app', 'base', 'gadget', 'kernel', 'snapd'"
            with pytest.raises(errors.ProjectValidationError, match=error):
                Project.unmarshal(data)

    @pytest.mark.parametrize(
        "confinement", ["strict", "devmode", "classic", "_invalid"]
    )
    def test_project_confinement(self, confinement, project_yaml_data):
        data = project_yaml_data(confinement=confinement)

        if confinement != "_invalid":
            project = Project.unmarshal(data)
            assert project.confinement == confinement
        else:
            error = ".*unexpected value; permitted: 'classic', 'devmode', 'strict'"
            with pytest.raises(errors.ProjectValidationError, match=error):
                Project.unmarshal(data)

    @pytest.mark.parametrize("grade", ["devel", "stable", "_invalid"])
    def test_project_grade(self, grade, project_yaml_data):
        data = project_yaml_data(grade=grade)

        if grade != "_invalid":
            project = Project.unmarshal(data)
            assert project.grade == grade
        else:
            error = ".*unexpected value; permitted: 'stable', 'devel'"
            with pytest.raises(errors.ProjectValidationError, match=error):
                Project.unmarshal(data)

    @pytest.mark.parametrize("grade", ["devel", "stable", "_invalid"])
    def test_project_grade_assignment(self, grade, project_yaml_data):
        data = project_yaml_data()

        project = Project.unmarshal(data)
        if grade != "_invalid":
            project.grade = grade
        else:
            error = ".*unexpected value; permitted: 'stable', 'devel'"
            with pytest.raises(pydantic.ValidationError, match=error):
                project.grade = grade  # type: ignore

    def test_project_summary_valid(self, project_yaml_data):
        summary = "x" * 78
        project = Project.unmarshal(project_yaml_data(summary=summary))
        assert project.summary == summary

    def test_project_summary_invalid(self, project_yaml_data):
        summary = "x" * 79
        error = "ensure this value has at most 78 characters"
        with pytest.raises(errors.ProjectValidationError, match=error):
            Project.unmarshal(project_yaml_data(summary=summary))

    @pytest.mark.parametrize(
        "epoch",
        [
            "0",
            "1",
            "1*",
            "12345",
            "12345*",
        ],
    )
    def test_project_epoch_valid(self, epoch, project_yaml_data):
        project = Project.unmarshal(project_yaml_data(epoch=epoch))
        assert project.epoch == epoch

    @pytest.mark.parametrize(
        "epoch",
        [
            "",
            "invalid",
            "0*",
            "012345",
            "-1",
            "*1",
            "1**",
        ],
    )
    def test_project_epoch_invalid(self, epoch, project_yaml_data):
        error = "Epoch is a positive integer followed by an optional asterisk"
        with pytest.raises(errors.ProjectValidationError, match=error):
            Project.unmarshal(project_yaml_data(epoch=epoch))

    def test_project_package_repository(self, project_yaml_data):
        repos = [
            {
                "type": "apt",
                "ppa": "test/somerepo",
            },
            {
                "type": "apt",
                "url": "https://some/url",
                "key-id": "ABCDE12345" * 4,
            },
        ]
        project = Project.unmarshal(project_yaml_data(package_repositories=repos))
        assert project.package_repositories == repos

    def test_project_package_repository_missing_fields(self, project_yaml_data):
        repos = [
            {
                "type": "apt",
            },
        ]
        error = r".*- field 'url' required .*\n- field 'key-id' required"
        with pytest.raises(errors.ProjectValidationError, match=error):
            Project.unmarshal(project_yaml_data(package_repositories=repos))

    def test_project_package_repository_extra_fields(self, project_yaml_data):
        repos = [
            {
                "type": "apt",
                "extra": "something",
            },
        ]
        error = r".*- extra field 'extra' not permitted"
        with pytest.raises(errors.ProjectValidationError, match=error):
            Project.unmarshal(project_yaml_data(package_repositories=repos))

    @pytest.mark.parametrize(
        "environment",
        [
            {"SINGLE_VARIABLE": "foo"},
            {"FIRST_VARIABLE": "foo", "SECOND_VARIABLE": "bar"},
        ],
    )
    def test_project_environment_valid(self, environment, project_yaml_data):
        project = Project.unmarshal(project_yaml_data(environment=environment))
        for variable in environment:
            assert variable in project.environment

    @pytest.mark.parametrize(
        "environment",
        [
            "i am a string",
            ["i", "am", "a", "list"],
            [{"i": "am"}, {"a": "list"}, {"of": "dictionaries"}],
        ],
    )
    def test_project_environment_invalid(self, environment, project_yaml_data):
        error = ".*value is not a valid dict"
        with pytest.raises(errors.ProjectValidationError, match=error):
            Project.unmarshal(project_yaml_data(environment=environment))

    @pytest.mark.parametrize(
        "plugs",
        [
            {"empty-plug": None},
            {"string-plug": "home"},
            {"dict-plug": {"string-parameter": "foo", "bool-parameter": True}},
        ],
    )
    def test_project_plugs_valid(self, plugs, project_yaml_data):
        project = Project.unmarshal(project_yaml_data(plugs=plugs))
        assert project.plugs == plugs

    @pytest.mark.parametrize(
        "plugs",
        [
            "i am a string",
            ["i", "am", "a", "list"],
            [{"i": "am"}, {"a": "list"}, {"of": "dictionaries"}],
        ],
    )
    def test_project_plugs_invalid(self, plugs, project_yaml_data):
        error = ".*value is not a valid dict"
        with pytest.raises(errors.ProjectValidationError, match=error):
            Project.unmarshal(project_yaml_data(plugs=plugs))

    def test_project_content_plugs_valid(self, project_yaml_data):
        content_plug_data = {
            "content-interface": {
                "interface": "content",
                "target": "test-target",
                "content": "test-content",
                "default-provider": "test-provider",
            }
        }
        content_plug = ContentPlug(**content_plug_data["content-interface"])

        project = Project.unmarshal(project_yaml_data(plugs=content_plug_data))
        assert project.plugs is not None
        assert project.plugs["content-interface"] == content_plug

    def test_project_content_plugs_missing_target(self, project_yaml_data):
        content_plug = {
            "content-interface": {
                "interface": "content",
                "content": "test-content",
                "default-provider": "test-provider",
            }
        }
        error = ".*'content-interface' must have a 'target' parameter"

        with pytest.raises(errors.ProjectValidationError, match=error):
            Project.unmarshal(project_yaml_data(plugs=content_plug))

    def test_project_get_content_snaps(self, project_yaml_data):
        content_plug_data = {
            "content-interface": {
                "interface": "content",
                "target": "test-target",
                "content": "test-content",
                "default-provider": "test-provider",
            }
        }

        project = Project.unmarshal(project_yaml_data(plugs=content_plug_data))
        assert project.get_content_snaps() == ["test-provider"]

    def test_project_default_provider_with_channel(self, project_yaml_data):
        content_plug_data = {
            "content-interface": {
                "interface": "content",
                "target": "test-target",
                "content": "test-content",
                "default-provider": "test-provider/edge",
            }
        }

        error = (
            "Specifying a snap channel in 'default_provider' is not supported: "
            "test-provider/edge"
        )

        with pytest.raises(errors.ProjectValidationError, match=error):
            Project.unmarshal(project_yaml_data(plugs=content_plug_data))

    @pytest.mark.parametrize("decl_type", ["symlink", "bind", "bind-file", "type"])
    def test_project_layout(self, decl_type, project_yaml_data):
        project = Project.unmarshal(
            project_yaml_data(layout={"foo": {decl_type: "bar"}})
        )
        assert project.layout is not None
        assert project.layout["foo"][decl_type] == "bar"

    def test_project_layout_invalid(self, project_yaml_data):
        error = (
            "Bad snapcraft.yaml content:\n"
            "- unexpected value; permitted: 'symlink', 'bind', 'bind-file', 'type'"
        )
        with pytest.raises(errors.ProjectValidationError, match=error):
            Project.unmarshal(project_yaml_data(layout={"foo": {"invalid": "bar"}}))

    @pytest.mark.parametrize(
        "slots",
        [
            {"test-slot": {"interface": "some-value"}},
            {
                "db-socket": {
                    "interface": "content",
                    "content": "db-socket",
                    "write": ["$SNAP_COMMON/postgres/sockets"],
                },
            },
        ],
    )
    def test_slot_valid(self, slots, project_yaml_data):
        project = Project.unmarshal(project_yaml_data(slots=slots))
        assert project.slots == slots

    def test_project_build_base_devel_grade_devel(self, project_yaml_data):
        """When build_base is `devel`, the grade must be `devel`."""
        project = Project.unmarshal(
            project_yaml_data(build_base="devel", grade="devel")
        )

        assert project.grade == "devel"

    @pytest.mark.parametrize("build_base", ["core22", "devel"])
    def test_project_grade_not_defined(self, build_base, project_yaml_data):
        """Do not validate the grade if it is not defined, regardless of build_base."""
        data = project_yaml_data(build_base=build_base)
        data.pop("grade")

        project = Project.unmarshal(data)

        assert project.build_base == build_base
        assert not project.grade

    def test_project_build_base_devel_grade_stable_error(self, project_yaml_data):
        """Raise an error if build_base is `devel` and grade is `stable`."""
        error = (
            "Bad snapcraft.yaml content:\n"
            "- grade must be 'devel' when build-base is 'devel'"
        )

        with pytest.raises(errors.ProjectValidationError, match=error):
            Project.unmarshal(project_yaml_data(build_base="devel", grade="stable"))

<<<<<<< HEAD
    @pytest.mark.parametrize("base", providers.SNAPCRAFT_BASE_TO_PROVIDER_BASE.items())
    def test_provider_base(self, base, project_yaml_data):
        providers_base = Project._providers_base(base[0])

        assert providers_base == base[1]

    def test_provider_base_error(self, project_yaml_data):
        with pytest.raises(CraftValidationError) as raised:
            Project._providers_base("unknown")

        assert "Unknown base 'unknown'" in str(raised.value)

=======
>>>>>>> 9ba96154
    def test_project_global_plugs_warning(self, project_yaml_data, emitter):
        data = project_yaml_data(plugs={"desktop": None, "desktop-legacy": None})
        Project.unmarshal(data)
        expected_message = (
            "Warning: implicit plug assignment in 'desktop' and 'desktop-legacy'. "
            "Plugs should be assigned to the app to which they apply, and not "
            "implicitly assigned via the global 'plugs:' stanza "
            "which is intended for configuration only."
            "\n(Reference: https://snapcraft.io/docs/snapcraft-interfaces)"
        )
        emitter.assert_message(expected_message)

    def test_project_global_slots_warning(self, project_yaml_data, emitter):
        data = project_yaml_data(slots={"home": None, "removable-media": None})
        Project.unmarshal(data)
        expected_message = (
            "Warning: implicit slot assignment in 'home' and 'removable-media'. "
            "Slots should be assigned to the app to which they apply, and not "
            "implicitly assigned via the global 'slots:' stanza "
            "which is intended for configuration only."
            "\n(Reference: https://snapcraft.io/docs/snapcraft-interfaces)"
        )
        emitter.assert_message(expected_message)


class TestHookValidation:
    """Validate hooks."""

    @pytest.mark.parametrize(
        "hooks",
        [
            {"configure": {}},
            {
                "configure": {
                    "command-chain": ["test-1", "test-2"],
                    "environment": {
                        "FIRST_VARIABLE": "test-3",
                        "SECOND_VARIABLE": "test-4",
                    },
                    "plugs": ["home", "network"],
                }
            },
        ],
    )
    def test_project_hooks_valid(self, hooks, project_yaml_data):
        configure_hook_data = Hook(**hooks["configure"])
        project = Project.unmarshal(project_yaml_data(hooks=hooks))

        assert project.hooks is not None
        assert project.hooks["configure"] == configure_hook_data

    def test_project_hooks_command_chain_invalid(self, project_yaml_data):
        hook = {"configure": {"command-chain": ["_invalid!"]}}
        error = "'_invalid!' is not a valid command chain"

        with pytest.raises(errors.ProjectValidationError, match=error):
            Project.unmarshal(project_yaml_data(hooks=hook))

    @pytest.mark.parametrize(
        "environment",
        [
            "i am a string",
            ["i", "am", "a", "list"],
            [{"i": "am"}, {"a": "list"}, {"of": "dictionaries"}],
        ],
    )
    def test_project_hooks_environment_invalid(self, environment, project_yaml_data):
        hooks = {"configure": {"environment": environment}}

        error = ".*value is not a valid dict"
        with pytest.raises(errors.ProjectValidationError, match=error):
            Project.unmarshal(project_yaml_data(hooks=hooks))

    def test_project_hooks_plugs_empty(self, project_yaml_data):
        hook = {"configure": {"plugs": []}}
        error = ".*'plugs' field cannot be empty"

        with pytest.raises(errors.ProjectValidationError, match=error):
            Project.unmarshal(project_yaml_data(hooks=hook))


class TestPlatforms:
    """Validate platforms."""

    VALID_PLATFORM_ARCHITECTURES = [
        # single architecture in a list
        *(list(x) for x in itertools.combinations(const.SnapArch, 1)),
        # two architectures in a list
        *(list(x) for x in itertools.combinations(const.SnapArch, 2)),
    ]

    @pytest.mark.parametrize("build_on", VALID_PLATFORM_ARCHITECTURES)
    @pytest.mark.parametrize("build_for", [[arch] for arch in const.SnapArch])
    def test_platform_validation_lists(self, build_on, build_for, project_yaml_data):
        """Unmarshal build-on and build-for lists."""
        platform_data = Platform(**{"build-on": build_on, "build-for": build_for})

        assert platform_data.build_for == build_for
        assert platform_data.build_on == build_on

    @pytest.mark.parametrize("build_on", const.SnapArch)
    @pytest.mark.parametrize("build_for", const.SnapArch)
    def test_platform_validation_strings(self, build_on, build_for, project_yaml_data):
        """Unmarshal and vectorize build-on and build-for strings."""
        platform_data = Platform(**{"build-on": build_on, "build-for": build_for})

        assert platform_data.build_for == [build_for]
        assert platform_data.build_on == [build_on]

    def test_platform_build_for_requires_build_on(self, project_yaml_data):
        """Raise an error if build-for is provided by build-on is not."""
        with pytest.raises(CraftValidationError) as raised:
            Platform(**{"build-for": [const.SnapArch.amd64]})

        assert "'build_for' expects 'build_on' to also be provided" in str(raised.value)

    def test_platforms_not_allowed_core22(self, project_yaml_data):
        with pytest.raises(errors.ProjectValidationError) as raised:
            Project.unmarshal(project_yaml_data(platforms={"amd64": None}))

        assert (
            "'platforms' keyword is not supported for base 'core22'. "
            "Use 'architectures' keyword instead." in str(raised.value)
        )


class TestAppValidation:
    """Validate apps."""

    def test_app_command(self, app_yaml_data):
        data = app_yaml_data(command="test-command")
        project = Project.unmarshal(data)
        assert project.apps is not None
        assert project.apps["app1"].command == "test-command"

    @pytest.mark.parametrize(
        "autostart",
        ["myapp.desktop", "_invalid"],
    )
    def test_app_autostart(self, autostart, app_yaml_data):
        data = app_yaml_data(autostart=autostart)

        if autostart != "_invalid":
            project = Project.unmarshal(data)
            assert project.apps is not None
            assert project.apps["app1"].autostart == autostart
        else:
            error = ".*'_invalid' is not a valid desktop file name"
            with pytest.raises(errors.ProjectValidationError, match=error):
                Project.unmarshal(data)

    def test_app_common_id(self, app_yaml_data):
        data = app_yaml_data(common_id="test-common-id")
        project = Project.unmarshal(data)
        assert project.apps is not None
        assert project.apps["app1"].common_id == "test-common-id"

    @pytest.mark.parametrize(
        "bus_name",
        ["test-bus-name", "_invalid!"],
    )
    def test_app_bus_name(self, bus_name, app_yaml_data):
        data = app_yaml_data(bus_name=bus_name)

        if bus_name != "_invalid!":
            project = Project.unmarshal(data)
            assert project.apps is not None
            assert project.apps["app1"].bus_name == bus_name
        else:
            error = ".*'_invalid!' is not a valid bus name"
            with pytest.raises(errors.ProjectValidationError, match=error):
                Project.unmarshal(data)

    def test_app_completer(self, app_yaml_data):
        data = app_yaml_data(completer="test-completer")
        project = Project.unmarshal(data)
        assert project.apps is not None
        assert project.apps["app1"].completer == "test-completer"

    def test_app_stop_command(self, app_yaml_data):
        data = app_yaml_data(stop_command="test-stop-command")
        project = Project.unmarshal(data)
        assert project.apps is not None
        assert project.apps["app1"].stop_command == "test-stop-command"

    def test_app_post_stop_command(self, app_yaml_data):
        data = app_yaml_data(post_stop_command="test-post-stop-command")
        project = Project.unmarshal(data)
        assert project.apps is not None
        assert project.apps["app1"].post_stop_command == "test-post-stop-command"

    @pytest.mark.parametrize(
        "start_timeout", ["10", "10ns", "10us", "10ms", "10s", "10m"]
    )
    def test_app_start_timeout_valid(self, start_timeout, app_yaml_data):
        data = app_yaml_data(start_timeout=start_timeout)
        project = Project.unmarshal(data)
        assert project.apps is not None
        assert project.apps["app1"].start_timeout == start_timeout

    @pytest.mark.parametrize(
        "start_timeout",
        ["10 s", "10 seconds", "1:00", "invalid"],
    )
    def test_app_start_timeout_invalid(self, start_timeout, app_yaml_data):
        data = app_yaml_data(start_timeout=start_timeout)

        error = f".*'{start_timeout}' is not a valid time value"
        with pytest.raises(errors.ProjectValidationError, match=error):
            Project.unmarshal(data)

    @pytest.mark.parametrize(
        "stop_timeout", ["10", "10ns", "10us", "10ms", "10s", "10m"]
    )
    def test_app_stop_timeout_valid(self, stop_timeout, app_yaml_data):
        data = app_yaml_data(stop_timeout=stop_timeout)
        project = Project.unmarshal(data)
        assert project.apps is not None
        assert project.apps["app1"].stop_timeout == stop_timeout

    @pytest.mark.parametrize(
        "stop_timeout",
        ["10 s", "10 seconds", "1:00", "invalid"],
    )
    def test_app_stop_timeout_invalid(self, stop_timeout, app_yaml_data):
        data = app_yaml_data(stop_timeout=stop_timeout)

        error = f".*'{stop_timeout}' is not a valid time value"
        with pytest.raises(errors.ProjectValidationError, match=error):
            Project.unmarshal(data)

    @pytest.mark.parametrize(
        "watchdog_timeout", ["10", "10ns", "10us", "10ms", "10s", "10m"]
    )
    def test_app_watchdog_timeout_valid(self, watchdog_timeout, app_yaml_data):
        data = app_yaml_data(watchdog_timeout=watchdog_timeout)
        project = Project.unmarshal(data)
        assert project.apps is not None
        assert project.apps["app1"].watchdog_timeout == watchdog_timeout

    @pytest.mark.parametrize(
        "watchdog_timeout",
        ["10 s", "10 seconds", "1:00", "invalid"],
    )
    def test_app_watchdog_timeout_invalid(self, watchdog_timeout, app_yaml_data):
        data = app_yaml_data(watchdog_timeout=watchdog_timeout)

        error = f".*'{watchdog_timeout}' is not a valid time value"
        with pytest.raises(errors.ProjectValidationError, match=error):
            Project.unmarshal(data)

    def test_app_reload_command(self, app_yaml_data):
        data = app_yaml_data(reload_command="test-reload-command")
        project = Project.unmarshal(data)
        assert project.apps is not None
        assert project.apps["app1"].reload_command == "test-reload-command"

    @pytest.mark.parametrize(
        "restart_delay", ["10", "10ns", "10us", "10ms", "10s", "10m"]
    )
    def test_app_restart_delay_valid(self, restart_delay, app_yaml_data):
        data = app_yaml_data(restart_delay=restart_delay)
        project = Project.unmarshal(data)
        assert project.apps is not None
        assert project.apps["app1"].restart_delay == restart_delay

    @pytest.mark.parametrize(
        "restart_delay",
        ["10 s", "10 seconds", "1:00", "invalid"],
    )
    def test_app_restart_delay_invalid(self, restart_delay, app_yaml_data):
        data = app_yaml_data(restart_delay=restart_delay)

        error = f".*'{restart_delay}' is not a valid time value"
        with pytest.raises(errors.ProjectValidationError, match=error):
            Project.unmarshal(data)

    def test_app_timer(self, app_yaml_data):
        data = app_yaml_data(timer="test-timer")
        project = Project.unmarshal(data)
        assert project.apps is not None
        assert project.apps["app1"].timer == "test-timer"

    @pytest.mark.parametrize(
        "daemon",
        ["simple", "forking", "oneshot", "notify", "dbus", "_invalid"],
    )
    def test_app_daemon(self, daemon, app_yaml_data):
        data = app_yaml_data(daemon=daemon)

        if daemon != "_invalid":
            project = Project.unmarshal(data)
            assert project.apps is not None
            assert project.apps["app1"].daemon == daemon
        else:
            error = ".*unexpected value; permitted: 'simple', 'forking', 'oneshot'"
            with pytest.raises(errors.ProjectValidationError, match=error):
                Project.unmarshal(data)

    @pytest.mark.parametrize(
        "after",
        [
            "i am a string",
            ["i", "am", "a", "list"],
        ],
    )
    def test_app_after(self, after, app_yaml_data):
        data = app_yaml_data(after=after)

        if after == "i am a string":
            error = ".*value is not a valid list"
            with pytest.raises(errors.ProjectValidationError, match=error):
                Project.unmarshal(data)
        else:
            project = Project.unmarshal(data)
            assert project.apps is not None
            assert project.apps["app1"].after == after

    def test_app_duplicate_after(self, app_yaml_data):
        data = app_yaml_data(after=["duplicate", "duplicate"])

        error = ".*duplicate entries in 'after' not permitted"
        with pytest.raises(errors.ProjectValidationError, match=error):
            Project.unmarshal(data)

    @pytest.mark.parametrize(
        "before",
        [
            "i am a string",
            ["i", "am", "a", "list"],
        ],
    )
    def test_app_before(self, before, app_yaml_data):
        data = app_yaml_data(before=before)

        if before == "i am a string":
            error = ".*value is not a valid list"
            with pytest.raises(errors.ProjectValidationError, match=error):
                Project.unmarshal(data)
        else:
            project = Project.unmarshal(data)
            assert project.apps is not None
            assert project.apps["app1"].before == before

    def test_app_duplicate_before(self, app_yaml_data):
        data = app_yaml_data(before=["duplicate", "duplicate"])

        error = ".*duplicate entries in 'before' not permitted"
        with pytest.raises(errors.ProjectValidationError, match=error):
            Project.unmarshal(data)

    @pytest.mark.parametrize("refresh_mode", ["endure", "restart", "_invalid"])
    def test_app_refresh_mode(self, refresh_mode, app_yaml_data):
        data = app_yaml_data(refresh_mode=refresh_mode)

        if refresh_mode != "_invalid":
            project = Project.unmarshal(data)
            assert project.apps is not None
            assert project.apps["app1"].refresh_mode == refresh_mode
        else:
            error = ".*unexpected value; permitted: 'endure', 'restart'"
            with pytest.raises(errors.ProjectValidationError, match=error):
                Project.unmarshal(data)

    @pytest.mark.parametrize(
        "stop_mode",
        [
            "sigterm",
            "sigterm-all",
            "sighup",
            "sighup-all",
            "sigusr1",
            "sigusr1-all",
            "sigusr2",
            "sigusr2-all",
            "sigint",
            "sigint-all",
            "_invalid",
        ],
    )
    def test_app_stop_mode(self, stop_mode, app_yaml_data):
        data = app_yaml_data(stop_mode=stop_mode)

        if stop_mode != "_invalid":
            project = Project.unmarshal(data)
            assert project.apps is not None
            assert project.apps["app1"].stop_mode == stop_mode
        else:
            error = ".*unexpected value; permitted: 'sigterm', 'sigterm-all', 'sighup'"
            with pytest.raises(errors.ProjectValidationError, match=error):
                Project.unmarshal(data)

    @pytest.mark.parametrize(
        "restart_condition",
        [
            "on-success",
            "on-failure",
            "on-abnormal",
            "on-abort",
            "on-watchdog",
            "always",
            "never",
            "_invalid",
        ],
    )
    def test_app_restart_condition(self, restart_condition, app_yaml_data):
        data = app_yaml_data(restart_condition=restart_condition)

        if restart_condition != "_invalid":
            project = Project.unmarshal(data)
            assert project.apps is not None
            assert project.apps["app1"].restart_condition == restart_condition
        else:
            error = ".*unexpected value; permitted: 'on-success', 'on-failure', 'on-abnormal'"
            with pytest.raises(errors.ProjectValidationError, match=error):
                Project.unmarshal(data)

    @pytest.mark.parametrize("install_mode", ["enable", "disable", "_invalid"])
    def test_app_install_mode(self, install_mode, app_yaml_data):
        data = app_yaml_data(install_mode=install_mode)

        if install_mode != "_invalid":
            project = Project.unmarshal(data)
            assert project.apps is not None
            assert project.apps["app1"].install_mode == install_mode
        else:
            error = ".*unexpected value; permitted: 'enable', 'disable'"
            with pytest.raises(errors.ProjectValidationError, match=error):
                Project.unmarshal(data)

    def test_app_valid_aliases(self, app_yaml_data):
        data = app_yaml_data(aliases=["i", "am", "a", "list"])

        project = Project.unmarshal(data)
        assert project.apps is not None
        assert project.apps["app1"].aliases == ["i", "am", "a", "list"]

    @pytest.mark.parametrize(
        "aliases",
        [
            "i am a string",
            ["_invalid!"],
        ],
    )
    def test_app_invalid_aliases(self, aliases, app_yaml_data):
        data = app_yaml_data(aliases=aliases)

        if isinstance(aliases, list):
            error = f".*'{aliases[0]}' is not a valid alias"
            with pytest.raises(errors.ProjectValidationError, match=error):
                Project.unmarshal(data)
        else:
            error = ".*value is not a valid list"
            with pytest.raises(errors.ProjectValidationError, match=error):
                Project.unmarshal(data)

    def test_app_duplicate_aliases(self, app_yaml_data):
        data = app_yaml_data(aliases=["duplicate", "duplicate"])

        error = ".*duplicate entries in 'aliases' not permitted"
        with pytest.raises(errors.ProjectValidationError, match=error):
            Project.unmarshal(data)

    @pytest.mark.parametrize(
        "environment",
        [
            {"SINGLE_VARIABLE": "foo"},
            {"FIRST_VARIABLE": "foo", "SECOND_VARIABLE": "bar"},
        ],
    )
    def test_app_environment_valid(self, environment, app_yaml_data):
        data = app_yaml_data(environment=environment)
        project = Project.unmarshal(data)
        assert project.apps is not None
        for variable in environment:
            assert variable in project.apps["app1"].environment

    @pytest.mark.parametrize(
        "environment",
        [
            "i am a string",
            ["i", "am", "a", "list"],
            [{"i": "am"}, {"a": "list"}, {"of": "dictionaries"}],
        ],
    )
    def test_app_environment_invalid(self, environment, app_yaml_data):
        data = app_yaml_data(environment=environment)

        error = ".*value is not a valid dict"
        with pytest.raises(errors.ProjectValidationError, match=error):
            Project.unmarshal(data)

    @pytest.mark.parametrize(
        "command_chain",
        [
            "i am a string",
            ["_invalid!"],
            ["snap/command-chain/snapcraft-runner"],
            ["i", "am", "a", "list"],
        ],
    )
    def test_app_command_chain(self, command_chain, app_yaml_data):
        data = app_yaml_data(command_chain=command_chain)

        if command_chain == "i am a string":
            error = ".*value is not a valid list"
            with pytest.raises(errors.ProjectValidationError, match=error):
                Project.unmarshal(data)
        elif command_chain == ["_invalid!"]:
            error = f".*'{command_chain[0]}' is not a valid command chain"
            with pytest.raises(errors.ProjectValidationError, match=error):
                Project.unmarshal(data)
        else:
            project = Project.unmarshal(data)
            assert project.apps is not None
            assert project.apps["app1"].command_chain == command_chain

    @pytest.mark.parametrize(
        "listen_stream", [1, 100, 65535, "/tmp/mysocket.sock", "@snap.foo"]
    )
    def test_app_sockets_valid_listen_stream(self, listen_stream, socket_yaml_data):
        data = socket_yaml_data(listen_stream=listen_stream)

        project = Project.unmarshal(data)
        assert project.apps is not None
        assert project.apps["app1"].sockets is not None
        assert project.apps["app1"].sockets["socket1"].listen_stream == listen_stream

    @pytest.mark.parametrize("listen_stream", [-1, 0, 65536])
    def test_app_sockets_invalid_int_listen_stream(
        self, listen_stream, socket_yaml_data
    ):
        data = socket_yaml_data(listen_stream=listen_stream)

        error = f".*{listen_stream} is not an integer between 1 and 65535"
        with pytest.raises(errors.ProjectValidationError, match=error):
            Project.unmarshal(data)

    @pytest.mark.parametrize("listen_stream", ["@foo"])
    def test_app_sockets_invalid_socket_listen_stream(
        self, listen_stream, socket_yaml_data
    ):
        data = socket_yaml_data(listen_stream=listen_stream)

        error = f".*{listen_stream!r} is not a valid socket path.*"
        with pytest.raises(errors.ProjectValidationError, match=error):
            Project.unmarshal(data)

    def test_app_sockets_missing_listen_stream(self, socket_yaml_data):
        data = socket_yaml_data()

        error = ".*field 'listen-stream' required"
        with pytest.raises(errors.ProjectValidationError, match=error):
            Project.unmarshal(data)

    @pytest.mark.parametrize("socket_mode", [1, "_invalid"])
    def test_app_sockets_valid_socket_mode(self, socket_mode, socket_yaml_data):
        data = socket_yaml_data(listen_stream="test", socket_mode=socket_mode)

        if socket_mode != "_invalid":
            project = Project.unmarshal(data)
            assert project.apps is not None
            assert project.apps["app1"].sockets is not None
            assert project.apps["app1"].sockets["socket1"].socket_mode == socket_mode
        else:
            error = ".*value is not a valid integer"
            with pytest.raises(errors.ProjectValidationError, match=error):
                Project.unmarshal(data)

    @pytest.mark.parametrize(
        "system_username",
        [
            {"snap_daemon": {"scope": "shared"}},
            {"snap_microk8s": {"scope": "shared"}},
            {"snap_aziotedge": {"scope": "shared"}},
            {"snap_aziotdu": {"scope": "shared"}},
            {"snap_daemon": "shared"},
            {"snap_microk8s": "shared"},
            {"snap_aziotedge": "shared"},
            {"snap_aziotdu": "shared"},
        ],
    )
    def test_project_system_usernames_valid(self, system_username, project_yaml_data):
        project = Project.unmarshal(project_yaml_data(system_usernames=system_username))
        assert project.system_usernames == system_username

    @pytest.mark.parametrize(
        "system_username",
        [
            0,
            "string",
        ],
    )
    def test_project_system_usernames_invalid(self, system_username, project_yaml_data):
        error = "- value is not a valid dict"
        with pytest.raises(errors.ProjectValidationError, match=error):
            Project.unmarshal(project_yaml_data(system_usernames=system_username))

    def test_project_provenance(self, project_yaml_data):
        """Verify provenance is parsed."""
        project = Project.unmarshal(project_yaml_data(provenance="test-provenance-1"))
        assert project.provenance == "test-provenance-1"

    @pytest.mark.parametrize("provenance", ["invalid$", "invalid_invalid"])
    def test_project_provenance_invalid(self, provenance, project_yaml_data):
        """Verify invalid provenance values raises an error."""
        error = "provenance must consist of alphanumeric characters and/or hyphens."
        with pytest.raises(errors.ProjectValidationError, match=error):
            Project.unmarshal(project_yaml_data(provenance=provenance))


class TestGrammarValidation:
    """Basic grammar validation testing."""

    def test_grammar_trivial(self, project_yaml_data):
        data = project_yaml_data(
            parts={
                "p1": {
                    "plugin": "nil",
                }
            }
        )
        GrammarAwareProject.validate_grammar(data)

    def test_grammar_without_grammar(self, project_yaml_data):
        data = project_yaml_data(
            parts={
                "p1": {
                    "plugin": "nil",
                    "sources": ".",
                    "build-environment": [
                        {"FOO": "1"},
                        {"BAR": "2"},
                    ],
                    "build-packages": ["a", "b"],
                    "build-snaps": ["d", "e"],
                    "stage-packages": ["foo", "bar"],
                    "stage-snaps": ["baz", "quux"],
                }
            }
        )
        GrammarAwareProject.validate_grammar(data)

    def test_grammar_simple(self, project_yaml_data):
        data = project_yaml_data(
            parts={
                "p1": {
                    "plugin": "nil",
                    "sources": [
                        {"on arm64": "this"},
                        {"else": "that"},
                    ],
                    "build-environment": [
                        {
                            "on amd64": [
                                {"FOO": "1"},
                                {"BAR": "2"},
                            ]
                        },
                    ],
                    "build-packages": [{"to arm64,amd64": ["a", "b"]}, "else fail"],
                    "build-snaps": [
                        {"on somearch": ["d", "e"]},
                    ],
                    "stage-packages": [
                        "pkg1",
                        "pkg2",
                        {"to somearch": ["foo", "bar"]},
                    ],
                    "stage-snaps": [
                        {"on arch to otherarch": ["baz", "quux"]},
                    ],
                }
            }
        )
        GrammarAwareProject.validate_grammar(data)

    def test_grammar_recursive(self, project_yaml_data):
        data = project_yaml_data(
            parts={
                "p1": {
                    "plugin": "nil",
                    "sources": [
                        {"on arm64": [{"to amd64": "this"}, "else fail"]},
                        {"else": "that"},
                    ],
                }
            }
        )
        GrammarAwareProject.validate_grammar(data)

    def test_grammar_try(self, project_yaml_data):
        data = project_yaml_data(
            parts={
                "p1": {
                    "plugin": "nil",
                    "source": [
                        {"try": "this"},
                        {"else": "that"},
                    ],
                }
            }
        )

        error = r".*- 'try' was removed from grammar, use 'on <arch>' instead"
        with pytest.raises(errors.ProjectValidationError, match=error):
            GrammarAwareProject.validate_grammar(data)

    def test_grammar_type_error(self, project_yaml_data):
        data = project_yaml_data(
            parts={
                "p1": {
                    "plugin": "nil",
                    "source": [
                        {"on amd64": [25]},
                    ],
                }
            }
        )

        error = r".*- value must be a string: \[25\]"
        with pytest.raises(errors.ProjectValidationError, match=error):
            GrammarAwareProject.validate_grammar(data)

    def test_grammar_syntax_error(self, project_yaml_data):
        data = project_yaml_data(
            parts={
                "p1": {
                    "plugin": "nil",
                    "source": [
                        {"on amd64,,arm64": "foo"},
                    ],
                }
            }
        )

        error = r".*- syntax error in 'on' selector"
        with pytest.raises(errors.ProjectValidationError, match=error):
            GrammarAwareProject.validate_grammar(data)


def test_get_snap_project_with_base(snapcraft_yaml):
    project = Project.unmarshal(snapcraft_yaml(base="core22"))

    assert project.get_extra_build_snaps() == ["core22"]


def test_get_snap_project_with_content_plugs(snapcraft_yaml, new_dir):
    yaml_data = {
        "name": "mytest",
        "version": "0.1",
        "base": "core22",
        "summary": "Just some test data",
        "description": "This is just some test data.",
        "grade": "stable",
        "confinement": "strict",
        "parts": {"part1": {"plugin": "nil"}},
        "plugs": {
            "test-plug-1": {
                "content": "content-interface",
                "interface": "content",
                "target": "$SNAP/content",
                "default-provider": "test-snap-1",
            },
            "test-plug-2": {
                "content": "content-interface",
                "interface": "content",
                "target": "$SNAP/content",
                "default-provider": "test-snap-2",
            },
        },
    }

    project = Project(**yaml_data)

    assert project.get_extra_build_snaps() == [
        "core22",
        "test-snap-1",
        "test-snap-2",
    ]


def test_get_snap_project_with_content_plugs_does_not_add_extension(
    snapcraft_yaml, new_dir
):
    yaml_data = {
        "name": "mytest",
        "version": "0.1",
        "base": "core22",
        "summary": "Just some test data",
        "description": "This is just some test data.",
        "grade": "stable",
        "confinement": "strict",
        "plugs": {
            "test-plug-1": {
                "content": "content-interface",
                "interface": "content",
                "target": "$SNAP/content",
                "default-provider": "test-snap-1",
            },
            "test-plug-2": {
                "content": "content-interface",
                "interface": "content",
                "target": "$SNAP/content",
                "default-provider": "test-snap-2",
            },
        },
        "parts": {
            "part1": {"plugin": "nil", "build-snaps": ["test-snap-2", "test-snap-3"]}
        },
    }

    project = Project(**yaml_data)

    assert project.get_extra_build_snaps() == [
        "core22",
        "test-snap-1",
    ]


class TestArchitecture:
    """Validate architectures."""

    # pylint: disable=unsubscriptable-object

    def test_architecture_valid_list_of_strings(self, project_yaml_data):
        """Architectures can be defined as a list of strings (shorthand notation)."""
        data = project_yaml_data(architectures=["amd64", "armhf"])
        architectures = Project.unmarshal(data).architectures

        assert isinstance(architectures, list)
        assert isinstance(architectures[0], Architecture)
        assert isinstance(architectures[1], Architecture)
        assert architectures[0].build_on == ["amd64"]
        assert architectures[0].build_for == ["amd64"]
        assert architectures[1].build_on == ["armhf"]
        assert architectures[1].build_for == ["armhf"]

    def test_architecture_valid_dictionary_of_strings(self, project_yaml_data):
        """`build-on` and `build-for` fields can be strings."""
        data = project_yaml_data(
            architectures=[
                {"build-on": "amd64", "build-for": "amd64"},
                {"build-on": "armhf", "build-for": "armhf"},
            ]
        )
        architectures = Project.unmarshal(data).architectures

        assert isinstance(architectures, list)
        assert isinstance(architectures[0], Architecture)
        assert isinstance(architectures[1], Architecture)
        assert architectures[0].build_on == ["amd64"]
        assert architectures[0].build_for == ["amd64"]
        assert architectures[1].build_on == ["armhf"]
        assert architectures[1].build_for == ["armhf"]

    def test_architecture_valid_dictionary_of_lists(self, project_yaml_data):
        """`build-on` and `build-for` fields can be lists."""
        data = project_yaml_data(
            architectures=[
                {"build-on": ["amd64"], "build-for": ["amd64"]},
                {"build-on": ["armhf"], "build-for": ["armhf"]},
            ]
        )
        architectures = Project.unmarshal(data).architectures

        assert isinstance(architectures, list)
        assert isinstance(architectures[0], Architecture)
        assert isinstance(architectures[1], Architecture)
        assert architectures[0].build_on == ["amd64"]
        assert architectures[0].build_for == ["amd64"]
        assert architectures[1].build_on == ["armhf"]
        assert architectures[1].build_for == ["armhf"]

    def test_architecture_invalid_string(self, project_yaml_data):
        """A single string is not valid."""
        data = project_yaml_data(architectures="amd64")

        with pytest.raises(errors.ProjectValidationError) as error:
            Project.unmarshal(data)

        assert "value is not a valid list" in str(error.value)

    def test_architecture_multiple_build_on(self, project_yaml_data):
        """Multiple architectures can be defined in a single `build-on`."""
        data = project_yaml_data(
            architectures=[
                {"build-on": ["amd64", "armhf"], "build-for": ["amd64"]},
            ]
        )
        architectures = Project.unmarshal(data).architectures

        assert isinstance(architectures, list)
        assert isinstance(architectures[0], Architecture)
        assert architectures[0].build_on == ["amd64", "armhf"]
        assert architectures[0].build_for == ["amd64"]

    def test_architecture_implicit_build_for(self, project_yaml_data):
        """`build-for` is implicitly defined as the same as `build-for`."""
        data = project_yaml_data(
            architectures=[
                {"build-on": ["arm64"]},
            ]
        )
        architectures = Project.unmarshal(data).architectures

        assert isinstance(architectures, list)
        assert isinstance(architectures[0], Architecture)
        assert architectures[0].build_on == ["arm64"]
        assert architectures[0].build_for == ["arm64"]

    def test_architecture_unknown_property(self, project_yaml_data):
        """Additional fields in the architectures node is invalid."""
        data = project_yaml_data(
            architectures=[
                {
                    "bad-property": ["amd64"],
                    "build-on": ["amd64"],
                    "build-for": ["amd64"],
                }
            ]
        )

        with pytest.raises(errors.ProjectValidationError) as error:
            Project.unmarshal(data)

        assert "extra field 'bad-property' not permitted" in str(error.value)

    def test_architecture_missing_build_on(self, project_yaml_data):
        """`build-on` is a required field."""
        data = project_yaml_data(architectures=[{"build-for": ["amd64"]}])

        with pytest.raises(errors.ProjectValidationError) as error:
            Project.unmarshal(data)

        assert "field 'build-on' required" in str(error.value)

    def test_architecture_build_on_all_and_others(self, project_yaml_data):
        """
        `all` cannot be used in the `build-on` field if another
            architecture in `build-on` is defined.
        """
        data = project_yaml_data(
            architectures=[{"build-on": ["all", "amd64"], "build-for": ["amd64"]}]
        )

        with pytest.raises(errors.ProjectValidationError) as error:
            Project.unmarshal(data)

        assert "'all' cannot be used for 'build-on'" in str(error.value)

    def test_architecture_invalid_multiple_build_for(self, project_yaml_data):
        """Only a single item can be defined for `build-for`."""
        data = project_yaml_data(
            architectures=[{"build-on": ["amd64"], "build-for": ["all", "amd64"]}]
        )

        with pytest.raises(errors.ProjectValidationError) as error:
            Project.unmarshal(data)

        assert "only one architecture can be defined for 'build-for'" in str(
            error.value
        )

    def test_architecture_invalid_multiple_implicit_build_for(self, project_yaml_data):
        """Only a single item can be defined for `build-for`."""
        data = project_yaml_data(architectures=[{"build-on": ["amd64", "armhf"]}])

        with pytest.raises(errors.ProjectValidationError) as error:
            Project.unmarshal(data)

        assert "only one architecture can be defined for 'build-for'" in str(
            error.value
        )

    def test_architecture_invalid_build_on_all_build_for_all(self, project_yaml_data):
        """`build-on: all` and `build-for: all` is invalid."""
        data = project_yaml_data(
            architectures=[
                {"build-on": ["all"], "build-for": ["all"]},
            ]
        )

        with pytest.raises(errors.ProjectValidationError) as error:
            Project.unmarshal(data)

        assert "'all' cannot be used for 'build-on'" in str(error.value)

    def test_architecture_invalid_build_on_all_implicit(self, project_yaml_data):
        """`build-on: all` is invalid, even when build-for is missing."""
        data = project_yaml_data(
            architectures=[
                {"build-on": ["all"]},
            ]
        )

        with pytest.raises(errors.ProjectValidationError) as error:
            Project.unmarshal(data)

        assert "'all' cannot be used for 'build-on'" in str(error.value)

    def test_architecture_invalid_build_on_all_build_for_architecture(
        self, project_yaml_data
    ):
        """`build-on: all` is invalid, even when build-for is valid."""
        data = project_yaml_data(
            architectures=[
                {"build-on": ["all"], "build-for": ["amd64"]},
            ]
        )

        with pytest.raises(errors.ProjectValidationError) as error:
            Project.unmarshal(data)

        assert "'all' cannot be used for 'build-on'" in str(error.value)

    def test_architecture_build_on_architecture_build_for_all(self, project_yaml_data):
        """`build-on: arch` and `build-for: all` is valid."""
        data = project_yaml_data(
            architectures=[
                {"build-on": ["amd64"], "build-for": ["all"]},
            ]
        )
        architectures = Project.unmarshal(data).architectures

        assert isinstance(architectures, list)
        assert isinstance(architectures[0], Architecture)
        assert architectures[0].build_on == ["amd64"]
        assert architectures[0].build_for == ["all"]

    def test_architecture_build_on_all_and_other_architectures(self, project_yaml_data):
        """`all` cannot be used for `build-on`, even when another `build-on` is defined."""
        data = project_yaml_data(
            architectures=[
                {"build-on": ["all"], "build-for": ["amd64"]},
                {"build-on": ["armhf"], "build-for": ["armhf"]},
            ]
        )

        with pytest.raises(errors.ProjectValidationError) as error:
            Project.unmarshal(data)

        assert "'all' cannot be used for 'build-on'" in str(error.value)

    def test_architecture_build_for_all_and_other_architectures(
        self, project_yaml_data
    ):
        """`all` cannot be used for `build-for` when another `build-for` is defined."""
        data = project_yaml_data(
            architectures=[
                {"build-on": ["amd64"], "build-for": ["all"]},
                {"build-on": ["armhf"], "build-for": ["amd64"]},
            ]
        )

        with pytest.raises(errors.ProjectValidationError) as error:
            Project.unmarshal(data)

        assert (
            "one of the items has 'all' in 'build-for', but there are"
            " 2 items: upon release they will conflict."
            "'all' should only be used if there is a single item" in str(error.value)
        )

    def test_architecture_multiple_build_on_all(self, project_yaml_data):
        """`all` cannot be used for multiple `build-on` fields."""
        data = project_yaml_data(
            architectures=[
                {"build-on": ["all"], "build-for": ["amd64"]},
                {"build-on": ["all"], "build-for": ["armhf"]},
            ]
        )

        with pytest.raises(errors.ProjectValidationError) as error:
            Project.unmarshal(data)

        assert "'all' cannot be used for 'build-on'" in str(error.value)

    def test_architecture_multiple_build_for_all(self, project_yaml_data):
        """`all` cannot be used for multiple `build-for` fields."""
        data = project_yaml_data(
            architectures=[
                {"build-on": ["amd64"], "build-for": ["all"]},
                {"build-on": ["armhf"], "build-for": ["all"]},
            ]
        )

        with pytest.raises(errors.ProjectValidationError) as error:
            Project.unmarshal(data)

        assert (
            "one of the items has 'all' in 'build-for', but there are"
            " 2 items: upon release they will conflict."
            "'all' should only be used if there is a single item" in str(error.value)
        )

    def test_architecture_multiple_build_on_same_architecture(self, project_yaml_data):
        """The same architecture can be defined in multiple `build-on` fields."""
        data = project_yaml_data(
            architectures=[
                {"build-on": ["amd64"], "build-for": ["amd64"]},
                {"build-on": ["amd64", "arm64"], "build-for": ["arm64"]},
            ]
        )

        architectures = Project.unmarshal(data).architectures

        assert isinstance(architectures, list)
        assert isinstance(architectures[0], Architecture)
        assert architectures[0].build_on == ["amd64"]
        assert architectures[0].build_for == ["amd64"]
        assert isinstance(architectures[1], Architecture)
        assert architectures[1].build_on == ["amd64", "arm64"]
        assert architectures[1].build_for == ["arm64"]

    def test_architecture_multiple_build_for_same_architecture(self, project_yaml_data):
        """The same architecture cannot be defined in multiple `build-for` fields."""
        data = project_yaml_data(
            architectures=[
                {"build-on": ["amd64"], "build-for": ["amd64"]},
                {"build-on": ["armhf"], "build-for": ["amd64"]},
            ]
        )

        with pytest.raises(errors.ProjectValidationError) as error:
            Project.unmarshal(data)

        assert "multiple items will build snaps that claim to run on amd64" in str(
            error.value
        )

    def test_architecture_multiple_build_for_same_architecture_implicit(
        self, project_yaml_data
    ):
        """
        The same architecture cannot be defined in multiple `build-for` fields,
        even if implicit values are used to define `build-for`.
        """
        data = project_yaml_data(
            architectures=[
                {"build-on": ["amd64"]},
                {"build-on": ["armhf"], "build-for": ["amd64"]},
            ]
        )

        with pytest.raises(errors.ProjectValidationError) as error:
            Project.unmarshal(data)

        assert "multiple items will build snaps that claim to run on amd64" in str(
            error.value
        )

    @pytest.mark.parametrize(
        "architectures",
        [
            "unknown",
            {"build-on": ["unknown"]},
            {"build-on": ["unknown"], "build-for": ["amd64"]},
            {"build-on": ["amd64"], "build-for": ["unknown"]},
        ],
    )
    def test_architecture_unsupported(self, architectures, project_yaml_data):
        """Raise an error for unsupported architectures."""
        data = project_yaml_data(architectures=[architectures])

        with pytest.raises(errors.ProjectValidationError) as error:
            Project.unmarshal(data)

        assert "Architecture 'unknown' is not supported." in str(error.value)

    def test_project_get_build_on(self, project_yaml_data):
        """Test `get_build_on()` returns the build-on string."""
        data = project_yaml_data(
            architectures=[
                {"build-on": ["arm64"], "build-for": ["armhf"]},
            ]
        )
        project = Project.unmarshal(data)
        assert project.get_build_on() == "arm64"

    def test_project_get_build_for(self, project_yaml_data):
        """Test `get_build_for()`."""
        data = project_yaml_data(
            architectures=[
                {"build-on": ["arm64"], "build-for": ["armhf"]},
            ]
        )
        project = Project.unmarshal(data)
        assert project.get_build_for() == "armhf"

    def test_project_get_build_for_arch_triplet(self, project_yaml_data):
        """Get architecture triplet for the build-for architecture."""
        data = project_yaml_data(
            architectures=[
                {"build-on": ["arm64"], "build-for": ["armhf"]},
            ]
        )

        project = Project.unmarshal(data)
        arch_triplet = project.get_build_for_arch_triplet()

        assert arch_triplet == "arm-linux-gnueabihf"

    def test_project_get_build_for_arch_triplet_all(self, project_yaml_data):
        """When build-for = "all", the build-for arch triplet should be None."""
        data = project_yaml_data(
            architectures=[
                {"build-on": ["arm64"], "build-for": ["all"]},
            ]
        )

        project = Project.unmarshal(data)
        arch_triplet = project.get_build_for_arch_triplet()

        assert not arch_triplet

    def test_architectures_not_allowed(self, project_yaml_data):
        """'architectures' keyword is not allowed if base is not core22."""
        with pytest.raises(errors.ProjectValidationError) as raised:
            Project.unmarshal(project_yaml_data(**CORE24_DATA, architectures=["amd64"]))

        assert (
            "'architectures' keyword is not supported for base 'core24'. "
            "Use 'platforms' keyword instead."
        ) in str(raised.value)


class TestApplyRootPackages:
    """Test Transform the Project."""

    def test_apply_root_packages(self, project_yaml_data):
        """Test creating a part with root level build-packages and build-snaps."""
        data = project_yaml_data()
        data["build-packages"] = ["pkg1", "pkg2"]
        data["build-snaps"] = ["snap3", "snap4"]

        data_transformed = apply_root_packages(data)

        project = Project.unmarshal(data_transformed)

        assert project.parts["snapcraft/core"]["build-packages"] == ["pkg1", "pkg2"]
        assert project.parts["snapcraft/core"]["build-snaps"] == ["snap3", "snap4"]

    def test_root_packages_transform_no_affect(self, project_yaml_data):
        """Test that nothing is applied if there are not build-packages or build-snaps."""
        data = project_yaml_data()

        data_transformed = apply_root_packages(data)

        project = Project.unmarshal(data_transformed)

        assert project.build_packages is None
        assert project.build_snaps is None
        assert "snapcraft/core" not in project.parts


@pytest.mark.parametrize(
    ("platforms", "expected_build_infos"),
    [
        pytest.param(
            {"amd64": None},
            [
                BuildInfo(
                    build_on="amd64",
                    build_for="amd64",
                    base=BaseName(name="ubuntu", version="24.04"),
                    platform="amd64",
                )
            ],
            id="single_platform_as_arch",
        ),
        pytest.param(
            {
                "arm64": {
                    "build-on": ["arm64", "armhf"],
                    "build-for": ["arm64"],
                },
            },
            [
                BuildInfo(
                    build_on="arm64",
                    build_for="arm64",
                    base=BaseName(name="ubuntu", version="24.04"),
                    platform="arm64",
                ),
                BuildInfo(
                    build_on="armhf",
                    build_for="arm64",
                    base=BaseName(name="ubuntu", version="24.04"),
                    platform="arm64",
                ),
            ],
            id="multiple_build_on",
        ),
        pytest.param(
            {
                "amd64v2": {
                    "build-on": ["amd64"],
                    "build-for": "amd64",
                },
            },
            [
                BuildInfo(
                    build_on="amd64",
                    build_for="amd64",
                    base=BaseName(name="ubuntu", version="24.04"),
                    platform="amd64v2",
                )
            ],
            id="custom_platform_name",
        ),
    ],
)
def test_build_planner_get_build_plan(platforms, expected_build_infos):
    """Test `get_build_plan()` function with different platforms."""
    planner = snapcraft.models.project.SnapcraftBuildPlanner.parse_obj(
        {"name": "test-snap", "base": "core24", "platforms": platforms}
    )

    actual_build_infos = planner.get_build_plan()

    assert actual_build_infos == expected_build_infos


def test_get_build_plan_devel():
    """Test that "devel" build-bases are correctly reflected on the build plan"""
    planner = snapcraft.models.project.SnapcraftBuildPlanner.parse_obj(
        {
            "name": "test-snap",
            "base": "core24",
            "build-base": "devel",
            "platforms": {"amd64": None},
        }
    )

    build_plan = planner.get_build_plan()
    assert build_plan == [
        BuildInfo(
            build_on="amd64",
            build_for="amd64",
            base=BaseName(name="ubuntu", version="devel"),
            platform="amd64",
        )
    ]


def test_platform_default():
    """Default value for platforms is the host architecture."""
    planner = snapcraft.models.project.SnapcraftBuildPlanner.parse_obj(
        {"name": "test-snap", "base": "core24"}
    )

    actual_build_infos = planner.get_build_plan()

    assert actual_build_infos == [
        BuildInfo(
            build_on=get_host_architecture(),
            build_for=get_host_architecture(),
            base=BaseName(name="ubuntu", version="24.04"),
            platform=get_host_architecture(),
        )
    ]


def test_build_planner_get_build_plan_base(mocker):
    """Test `get_build_plan()` uses the correct base."""
    mock_get_effective_base = mocker.patch(
        "snapcraft.models.project.get_effective_base", return_value="core24"
    )
    planner = snapcraft.models.project.SnapcraftBuildPlanner.parse_obj(
        {
            "name": "test-snap",
            "base": "test-base",
            "build-base": "test-build-base",
            "platforms": {"amd64": None},
            "project_type": "test-type",
        }
    )

    actual_build_infos = planner.get_build_plan()

    assert actual_build_infos == [
        BuildInfo(
            platform="amd64",
            build_on="amd64",
            build_for="amd64",
            base=BaseName(name="ubuntu", version="24.04"),
        )
    ]
    mock_get_effective_base.assert_called_once_with(
        base="test-base",
        build_base="test-build-base",
        project_type="test-type",
        name="test-snap",
        translate_devel=False,
    )


def test_project_platform_error_has_context():
    """Platform validation errors include which platform entry is invalid."""
    with pytest.raises(CraftValidationError) as raised:
        snapcraft.models.project.SnapcraftBuildPlanner.parse_obj(
            {
                "name": "test-snap",
                "base": "test-base",
                "build-base": "test-build-base",
                "platforms": {"test-platform": {"build-for": ["amd64"]}},
                "project_type": "test-type",
            }
        )

    assert "'test-platform': 'build_for' expects 'build_on'" in str(raised.value)


def test_project_platform_mismatch():
    """Raise an error if platform name and build-for are valid but different archs."""
    with pytest.raises(CraftValidationError) as raised:
        snapcraft.models.project.SnapcraftBuildPlanner.parse_obj(
            {
                "name": "test-snap",
                "base": "test-base",
                "build-base": "test-build-base",
                "platforms": {"amd64": {"build-on": ["amd64"], "build-for": ["arm64"]}},
                "project_type": "test-type",
            }
        )

    assert (
        "if 'build_for' is provided and the platform entry label "
        "corresponds to a valid architecture, then both values must match. "
        "amd64 != arm64" in str(raised.value)
    )


def test_project_platform_unknown_name():
    """Raise an error if an empty platform is not a valid architecture."""
    with pytest.raises(CraftValidationError) as raised:
        snapcraft.models.project.SnapcraftBuildPlanner.parse_obj(
            {
                "name": "test-snap",
                "base": "test-base",
                "build-base": "test-build-base",
                "platforms": {"unknown": None},
                "project_type": "test-type",
            }
        )

    assert (
        "platform entry label must correspond to a valid architecture "
        "if 'build-for' is not provided." in str(raised.value)
    )


@pytest.mark.parametrize("project", [ComponentProject, Project])
class TestComponents:
    """Validate components."""

    @pytest.fixture
    def stub_component_data(self):
        data: dict[str, Any] = {
            "type": "test",
            "summary": "test summary",
            "description": "test description",
            "version": "1.0",
            "hooks": None,
        }
        return data

    def test_components_valid(self, project, project_yaml_data, stub_component_data):
        components = {"foo": stub_component_data, "bar": stub_component_data}

        test_project = project.unmarshal(project_yaml_data(components=components))

        assert test_project.components == components

    def test_component_type_valid(
        self, project, project_yaml_data, stub_component_data
    ):
        component = {"foo": stub_component_data}
        component["foo"]["type"] = "test"

        test_project = project.unmarshal(project_yaml_data(components=component))

        assert test_project.components
        assert test_project.components["foo"].type == "test"

    def test_component_type_invalid(
        self, project, project_yaml_data, stub_component_data
    ):
        component = {"foo": stub_component_data}
        component["foo"]["type"] = "invalid"
        error = ".*unexpected value; permitted: 'test'"

        with pytest.raises(errors.ProjectValidationError, match=error):
            project.unmarshal(project_yaml_data(components=component))

    @pytest.mark.parametrize(
        "name", ["name", "name-with-dashes", "x" * 40, "foo-snap-bar"]
    )
    def test_component_name_valid(
        self, project, name, project_yaml_data, stub_component_data
    ):
        component = {name: stub_component_data}

        test_project = project.unmarshal(project_yaml_data(components=component))

        assert test_project.components
        assert list(test_project.components.keys()) == [name]

    @pytest.mark.parametrize(
        "name,error",
        [
            (
                "snap-",
                "Component names cannot start with the reserved namespace 'snap-'",
            ),
            (
                "snap-foo",
                "Component names cannot start with the reserved namespace 'snap-'",
            ),
            ("123456", "Component names can only use"),
            ("name-ends-with-digits-0123", "Component names can only use"),
            ("456-name-starts-with-digits", "Component names can only use"),
            ("name-789-contains-digits", "Component names can only use"),
            ("name_with_underscores", "Component names can only use"),
            ("name-with-UPPERCASE", "Component names can only use"),
            ("name with spaces", "Component names can only use"),
            ("-name-starts-with-hyphen", "Component names cannot start with a hyphen"),
            ("name-ends-with-hyphen-", "Component names cannot end with a hyphen"),
            (
                "name-has--two-hyphens",
                "Component names cannot have two hyphens in a row",
            ),
            ("x" * 41, "ensure this value has at most 40 characters"),
        ],
    )
    def test_component_name_invalid(
        self, project, name, error, project_yaml_data, stub_component_data
    ):
        component = {name: stub_component_data}

        with pytest.raises(errors.ProjectValidationError, match=error):
            project.unmarshal(project_yaml_data(components=component))

    def test_component_summary_valid(
        self, project, project_yaml_data, stub_component_data
    ):
        component = {"foo": stub_component_data}
        summary = "x" * 78
        component["foo"]["summary"] = summary

        test_project = project.unmarshal(project_yaml_data(components=component))

        assert test_project.components
        assert test_project.components["foo"].summary == summary

    def test_component_summary_invalid(
        self, project, project_yaml_data, stub_component_data
    ):
        component = {"foo": stub_component_data}
        component["foo"]["summary"] = "x" * 79

        error = "ensure this value has at most 78 characters"
        with pytest.raises(errors.ProjectValidationError, match=error):
            project.unmarshal(project_yaml_data(components=component))

    @pytest.mark.parametrize(
        "version",
        [
            "1",
            "1.0",
            "1.0.1-5.2~build0.20.04:1+1A",
            "git",
            "1~",
            "1+",
            "x" * 32,
        ],
    )
    def test_component_version_valid(
        self, project, version, project_yaml_data, stub_component_data
    ):
        component = {"foo": stub_component_data}
        component["foo"]["version"] = version

        test_project = project.unmarshal(project_yaml_data(components=component))

        assert test_project.components
        assert test_project.components["foo"].version == version

    @pytest.mark.parametrize(
        "version,error",
        [
            pytest.param(
                "1_0",
                'string does not match regex "^[a-zA-Z0-9](?:[a-zA-Z0-9:.+~-]*[a-zA-Z0-9+~])?$"',
                id="'_' in version",
            ),
            pytest.param(
                "1=1",
                'string does not match regex "^[a-zA-Z0-9](?:[a-zA-Z0-9:.+~-]*[a-zA-Z0-9+~])?$"',
                id="'=' in version",
            ),
            pytest.param(
                ".1",
                'string does not match regex "^[a-zA-Z0-9](?:[a-zA-Z0-9:.+~-]*[a-zA-Z0-9+~])?$"',
                id="cannot start with '.'",
            ),
            pytest.param(
                ":1",
                'string does not match regex "^[a-zA-Z0-9](?:[a-zA-Z0-9:.+~-]*[a-zA-Z0-9+~])?$"',
                id="cannot start with ':'",
            ),
            pytest.param(
                "+1",
                'string does not match regex "^[a-zA-Z0-9](?:[a-zA-Z0-9:.+~-]*[a-zA-Z0-9+~])?$"',
                id="cannot start with '+'",
            ),
            pytest.param(
                "~1",
                'string does not match regex "^[a-zA-Z0-9](?:[a-zA-Z0-9:.+~-]*[a-zA-Z0-9+~])?$"',
                id="cannot start with '~'",
            ),
            pytest.param(
                "-1",
                'string does not match regex "^[a-zA-Z0-9](?:[a-zA-Z0-9:.+~-]*[a-zA-Z0-9+~])?$"',
                id="cannot start with '-'",
            ),
            pytest.param(
                "1.",
                'string does not match regex "^[a-zA-Z0-9](?:[a-zA-Z0-9:.+~-]*[a-zA-Z0-9+~])?$"',
                id="cannot end with '.'",
            ),
            pytest.param(
                "1:",
                'string does not match regex "^[a-zA-Z0-9](?:[a-zA-Z0-9:.+~-]*[a-zA-Z0-9+~])?$"',
                id="cannot end with ':'",
            ),
            pytest.param(
                "1-",
                'string does not match regex "^[a-zA-Z0-9](?:[a-zA-Z0-9:.+~-]*[a-zA-Z0-9+~])?$"',
                id="cannot end with '-'",
            ),
            pytest.param(
                "x" * 33,
                "ensure this value has at most 32 characters",
                id="too large",
            ),
            pytest.param(
                "",
                'string does not match regex "^[a-zA-Z0-9](?:[a-zA-Z0-9:.+~-]*[a-zA-Z0-9+~])?$"',
                id="empty string",
            ),
        ],
    )
    def test_component_version_invalid(
        self, project, version, error, project_yaml_data, stub_component_data
    ):
        component = {"foo": stub_component_data}
        component["foo"]["version"] = version

        with pytest.raises(errors.ProjectValidationError) as raised:
            project.unmarshal(project_yaml_data(components=component))

        assert error in str(raised.value)
        assert str(raised.value).endswith("(in field 'components.foo.version')")

    def test_get_component_names(self, project, project_yaml_data, stub_component_data):
        components = {"foo": stub_component_data, "bar-baz": stub_component_data}
        test_project = project.unmarshal(project_yaml_data(components=components))

        component_names = test_project.get_component_names()

        assert component_names == ["foo", "bar-baz"]

    def test_get_component_names_none(self, project, project_yaml_data):
        test_project = project.unmarshal(project_yaml_data())

        component_names = test_project.get_component_names()

        assert component_names == []

    def test_get_partitions(self, project, project_yaml_data, stub_component_data):
        components = {"foo": stub_component_data, "bar-baz": stub_component_data}
        test_project = project.unmarshal(project_yaml_data(components=components))

        partitions = test_project.get_partitions()

        assert partitions == ["default", "component/foo", "component/bar-baz"]

    def test_get_partitions_none(self, project, project_yaml_data):
        test_project = project.unmarshal(project_yaml_data())

        partitions = test_project.get_partitions()

        assert partitions is None<|MERGE_RESOLUTION|>--- conflicted
+++ resolved
@@ -585,7 +585,6 @@
         with pytest.raises(errors.ProjectValidationError, match=error):
             Project.unmarshal(project_yaml_data(build_base="devel", grade="stable"))
 
-<<<<<<< HEAD
     @pytest.mark.parametrize("base", providers.SNAPCRAFT_BASE_TO_PROVIDER_BASE.items())
     def test_provider_base(self, base, project_yaml_data):
         providers_base = Project._providers_base(base[0])
@@ -598,8 +597,6 @@
 
         assert "Unknown base 'unknown'" in str(raised.value)
 
-=======
->>>>>>> 9ba96154
     def test_project_global_plugs_warning(self, project_yaml_data, emitter):
         data = project_yaml_data(plugs={"desktop": None, "desktop-legacy": None})
         Project.unmarshal(data)
