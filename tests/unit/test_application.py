--- conflicted
+++ resolved
@@ -14,12 +14,9 @@
 # You should have received a copy of the GNU General Public License
 # along with this program.  If not, see <http://www.gnu.org/licenses/>.
 """Unit tests for application classes."""
-<<<<<<< HEAD
 import os
-=======
 import json
 from textwrap import dedent
->>>>>>> 72ddcc26
 from typing import cast
 
 import pytest
@@ -151,7 +148,6 @@
     assert "all" not in [a.build_on for a in architectures]
 
 
-<<<<<<< HEAD
 @pytest.mark.parametrize("env_vars", application.MAPPED_ENV_VARS.items())
 def test_application_map_build_on_env_var(monkeypatch, env_vars):
     """Test that instantiating the Snapcraft application class will set the value of the
@@ -169,7 +165,8 @@
 
     assert os.getenv(craft_var) == env_val
     assert os.getenv(snapcraft_var) == env_val
-=======
+
+    
 @pytest.fixture()
 def extension_source(default_project):
     source = default_project.marshal()
@@ -233,5 +230,4 @@
     app.run()
 
     project = app.get_project()
-    assert "fake-extension/fake-part" in project.parts
->>>>>>> 72ddcc26
+    assert "fake-extension/fake-part" in project.parts